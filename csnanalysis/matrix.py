import scipy
import numpy as np
from itertools import compress

def count_to_trans(countmat):
    """
    Converts a count matrix (in scipy sparse format) to a transition
    matrix.
    """
    tmp = np.array(countmat.toarray(),dtype=float)
    colsums = tmp.sum(axis=0)
    for i,c in enumerate(colsums):
        if c > 0:
            tmp[:,i] /= c

    return(scipy.sparse.coo_matrix(tmp))

def symmetrize_matrix(countmat):
    """
    Symmetrizes a count matrix (in scipy sparse format).
    """
    return scipy.sparse.coo_matrix(0.5*(countmat + countmat.transpose()))

def _make_sink(transmat,sink_states):
    """
    Constructs a transition matrix with "sink states", where the columns are
    replaced with identity vectors (diagonal element = 1, off-diagonals = 0).

    Input:

    transmat -- An N x N transition matrix in scipy sparse coo format.
                Columns should sum to 1. Indices: [to][from].

    sink_states: A list of integers denoting sinks.

    Output:     A transition matrix in scipy sparse coo format.
    """
    sink_mat = transmat.copy()

    # remove redundant elements in sink_states
    sink_states = list(set(sink_states))

    set_to_one = np.zeros(len(sink_states),dtype=bool)
    for i in range(len(sink_mat.data)):
        if sink_mat.col[i] in sink_states:
            if sink_mat.col[i] != sink_mat.row[i]:
                sink_mat.data[i] = 0.
            else:
                sink_mat.data[i] = 1.
                set_to_one[sink_states.index(sink_mat.col[i])] = True

    # set diagonal elements to 1 that haven't been set to one already
<<<<<<< HEAD
    statelist = list(compress(sink_states, np.logical_not(set_to_one)))
    sink_mat.row = np.append(sink_mat.row,np.array(statelist).astype(int))
    sink_mat.col = np.append(sink_mat.col,np.array(statelist).astype(int))
    sink_mat.data = np.append(sink_mat.data,[1. for i in statelist])
    
=======
    statelist = np.asarray(list(compress(sink_states, np.logical_not(set_to_one))),
                           dtype=int)

    if statelist.shape[0] > 0:
        sink_mat.row = np.append(sink_mat.row, statelist)
        sink_mat.col = np.append(sink_mat.col,statelist)
        sink_mat.data = np.append(sink_mat.data, np.ones_like(statelist, dtype=int))

>>>>>>> 1428dac1
    # remove zeros
    sink_mat.eliminate_zeros()

    # check if sink_mat columns still sum to 1
    minval = sink_mat.toarray().sum(axis=0).min()
    maxval = sink_mat.toarray().sum(axis=0).max()
    if minval < 0.99999 or maxval > 1.00001:
        arg = sink_mat.toarray().sum(axis=0).argmax()
        raise ValueError("Error! Columns no longer sum to one in _make_sink! (arg = {0})".format(arg))

    return sink_mat

def eig_weights(transmat):
    """
    Calculates the weights as the top eigenvector of the transition matrix.

    Input:

    transmat -- An N x N transition matrix as a numpy array or in
                scipy sparse coo format.  Columns should sum to 1.
                Indices: [to][from]

    Output:     An array of weights of size N.
    """

    vals, vecs = scipy.sparse.linalg.eigs(transmat,k=1)
    return np.real(vecs[:,0])/np.real(vecs[:,0].sum())

def mult_weights(transmat,tol=1e-6):
    """
    Calculates the steady state weights as the columns of transmat^infinity.
    transmat^infinity is approximated by successively squaring transmat until
    the maximum variation in the rows is less than tol.

    Input:

    transmat -- An N x N transition matrix as a numpy array or in
                scipy sparse coo format.  Columns should sum to 1.
                Indices: [to][from]

    tol      -- Threshold for stopping the iterative multiplication.

    Output:     An array of weights of size N.
    """

    banded_mat = _trans_mult_iter(transmat,tol)
    return banded_mat[:,0]

def _trans_mult_iter(transmat,tol,maxstep=20):
    """
    Performs iterative multiplication of transmat until the maximum variation in
    the rows is less than tol.
    """
    if type(transmat) is np.ndarray:
        t = transmat.copy()
    else:
        t = transmat.toarray()

    var = 1
    step = 0
    while (var > tol) and (step < maxstep):
        newmat = np.matmul(t,t)
        var = np.abs(newmat-t).max()
        t = newmat.copy()
        step += 1

    if step == maxstep and var > tol:
        print("Warning: iterative multiplication not converged after",step,"steps: (var = ",var,"), (tol = ",tol,")")

    return t

def committor(transmat,basins,tol=1e-6,maxstep=20):
    """
    This function computes committor probabilities, given a transition matrix
    and a list of states that comprise the basins. It uses iterative multiplication of
    a modified transition matrix, with identity vectors for each basin state.

    Note that this method works regardless of the number of basins.

    Input:

    transmat -- An N x N transition matrix in scipy sparse coo format.
                Columns should sum to 1. Indices: [to][from]

    basins -- A list of lists, describing which states make up the
              basins of attraction.  There can be any number of basins.
              e.g. [[basin1_a,basin1_b,...],[basin2_a,basin2_b,...]]

    Output:   An array of committor probabilities of size N x B, where B
              is the number of basins. Committors will sum to 1 for each state.
    """

    # make sink_matrix

    flat_sink = [i for b in basins for i in b]
    sink_mat = _make_sink(transmat,flat_sink)
    sink_results = _trans_mult_iter(sink_mat,tol,maxstep)

    committor = np.zeros((transmat.shape[0],len(basins)),dtype=float)

    for i in range(transmat.shape[0]):
        comm_done = False
        for j,b in enumerate(basins):
            if i in b:
                committor[i][j] = 1
                comm_done = True
                break
        if not comm_done:
            for j,b in enumerate(basins):
                committor[i][j] = 0.
                for bstate in b:
                    committor[i][j] += sink_results[bstate][i]

    return committor

def committor_linalg(transmat,basins):
    """
    This function computes committor probabilities, given a transition matrix
    and a list of states that comprise the basins, by solving the system
    of equations:

    0 = q_i - sum_j T_ij * q_j      for i not in a basin

    by solving the equation AQ = B.

    Note: this requires that the number of basins is 2, and q_i is the 
    probability that a trajectory in state i commits to the SECOND basin.

    Input:
    
    transmat -- An N x N transition matrix in scipy sparse coo format.  
                Columns should sum to 1. Indices: [to][from]

    basins -- A list of lists, describing which states make up the
              basins of attraction.  There can be any number of basins.
              e.g. [[basin1_a,basin1_b,...],[basin2_a,basin2_b,...]]

    Output:   An array of committor probabilities of size N x 2, where 2
              is the number of basins. Committors will sum to 1 for each state.
    """

    assert len(basins) == 2, 'Error! linalg method only works with two basins.'

    trans_arr = transmat.toarray()
    n = trans_arr.shape[0]
    A_mat = np.zeros((n,n))
    B_vec = np.zeros((n))

    for i in range(n):
        A_mat[i,i] = 1
        if i in basins[0]:
            B_vec[i] = 0
        elif i in basins[1]:
            B_vec[i] = 1
        else:
            B_vec[i] = 0
            for j in range(n):
                if i != j:
                    A_mat[i,j] = -trans_arr[j,i]
                else:
                    A_mat[i,i] = 1-trans_arr[j,i]

    Q_vec = np.linalg.solve(A_mat,B_vec)

    return np.array([1-Q_vec,Q_vec]).T

def _extend(transmat,hubstates):
    """
    This function returns an extended transition matrix (2N x 2N)
    where one set of states (0..N-1) have NOT yet visited hubstates,
    and states (N..2N-1) HAVE visited the hubstates.
    """
    n = transmat.shape[0]

    # data, rows and cols of the future extended matrix
    data = []
    rows = []
    cols = []

    for i in range(len(transmat.data)):
        if transmat.row[i] in hubstates:
            # transition TO a hubstate, add to lower left and lower right
            # lower left
            data.append(transmat.data[i])
            rows.append(transmat.row[i] + n)
            cols.append(transmat.col[i])
            # lower right
            data.append(transmat.data[i])
            rows.append(transmat.row[i] + n)
            cols.append(transmat.col[i] + n)
        else:
            # transition not to a hubstate, add to upper left and lower right
            # upper left
            data.append(transmat.data[i])
            rows.append(transmat.row[i])
            cols.append(transmat.col[i])
            # lower right
            data.append(transmat.data[i])
            rows.append(transmat.row[i] + n)
            cols.append(transmat.col[i] + n)

    ext_mat = scipy.sparse.coo_matrix((data, (rows, cols)), shape=(2*n,2*n))
    return ext_mat

def _getring(transmat,basin,wts,tol,maxstep):
    """
    Given a transition matrix, and a set of states that form a basin,
    this returns a vector describing how probability exits that basin.
    """
    # make a matrix with sink states in every non-basin state
    n = transmat.shape[0]
    flat_sink = [i for i in range(n) if i not in basin]
    sink_mat = _make_sink(transmat,flat_sink)

    # see where the probability goes
    sink_results = _trans_mult_iter(sink_mat,tol,maxstep)

    ringprob = np.zeros((n))
    for b in basin:
        for i in range(n):
            if i not in basin:
                ringprob[i] += wts[b]*sink_results[i][b]

    return ringprob/wts[basin].sum()

def hubscores(transmat,hubstates,basins,tol=1e-6,maxstep=30,wts=None):
    """
    This function computes hub scores, which are the probabilities that
    transitions between a set of communities will use a given community as
    an intermediate.  e.g. h_a,b,c is the probability that transitions from
    basin a to basin b will use c as an intermediate.

    For more information see:
    Dickson, A and Brooks III, CL. JCTC, 8, 3044-3052 (2012).

    Input:

    transmat -- An N x N transition matrix in scipy sparse coo format.
                Columns should sum to 1. Indices: [to][from]

    hubstates -- A list describing the states in transmat that make up
              the hub being measured.

    basins -- A list of two lists, describing which two states make up the
              basins of attraction.
              e.g. [[basin_a_1,basin_a_2,...],[basin_b_1,basin_b_2,...]].

    wts    -- The equilibrium weights of all states in transmat.  If this is not
              given then the function will compute them from eig_weights.

    Output:   [h_a,b,c , h_b,a,c]
    """

    # make extended sink_matrix
    n = transmat.shape[0]
    ext_transmat = _extend(transmat,hubstates)

    flat_sink = [i for b in basins for i in b]
    flat_sink_ext = flat_sink + [i + n for i in flat_sink]

    sink_mat = _make_sink(ext_transmat,flat_sink_ext)

    sink_results = _trans_mult_iter(sink_mat,tol,maxstep)

    if wts is None:
        wts = eig_weights(transmat)


    h = np.zeros((2,2),dtype=float)
    ring = [_getring(transmat,b,wts,tol,maxstep) for b in basins]

    for source,sink in [[0,1],[1,0]]:
        for i,p in enumerate(ring[source]):
            if p > 0:
                # i is a ring state of source basin, with probability p
                if i in hubstates:
                    testi = i + n
                else:
                    testi = i
                c_no = 0
                c_yes = 0
                for b in basins[sink]:
                    c_no += sink_results[b][testi]
                    c_yes += sink_results[b+n][testi]
                if (c_no + c_yes) > 0:
                    h[source][sink] += p*c_yes/(c_no+c_yes)

    return [h[0,1],h[1,0]]<|MERGE_RESOLUTION|>--- conflicted
+++ resolved
@@ -50,13 +50,6 @@
                 set_to_one[sink_states.index(sink_mat.col[i])] = True
 
     # set diagonal elements to 1 that haven't been set to one already
-<<<<<<< HEAD
-    statelist = list(compress(sink_states, np.logical_not(set_to_one)))
-    sink_mat.row = np.append(sink_mat.row,np.array(statelist).astype(int))
-    sink_mat.col = np.append(sink_mat.col,np.array(statelist).astype(int))
-    sink_mat.data = np.append(sink_mat.data,[1. for i in statelist])
-    
-=======
     statelist = np.asarray(list(compress(sink_states, np.logical_not(set_to_one))),
                            dtype=int)
 
@@ -65,7 +58,6 @@
         sink_mat.col = np.append(sink_mat.col,statelist)
         sink_mat.data = np.append(sink_mat.data, np.ones_like(statelist, dtype=int))
 
->>>>>>> 1428dac1
     # remove zeros
     sink_mat.eliminate_zeros()
 
